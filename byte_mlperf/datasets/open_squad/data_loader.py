--- conflicted
+++ resolved
@@ -124,8 +124,6 @@
             features = collections.defaultdict(list)
             for j in range(i * self.cur_bs, (i + 1) * self.cur_bs):
                 if "roberta" in self.model:
-<<<<<<< HEAD
-=======
                     features['input_ids.1'].append(
                         self.eval_features[j].input_ids)
                     features['attention_mask.1'].append(
@@ -133,22 +131,11 @@
                     features['token_type_ids.1'].append(
                         np.zeros((384,)))
                 elif "torch" in self.model:
->>>>>>> 1d701503
                     features['input_ids.1'].append(
                         self.eval_features[j].input_ids)
                     features['attention_mask.1'].append(
                         self.eval_features[j].input_mask)
                     features['token_type_ids.1'].append(
-<<<<<<< HEAD
-                        np.zeros((384,)))
-                elif "torch" in self.model:
-                    features['input_ids.1'].append(
-                        self.eval_features[j].input_ids)
-                    features['attention_mask.1'].append(
-                        self.eval_features[j].input_mask)
-                    features['token_type_ids.1'].append(
-=======
->>>>>>> 1d701503
                         self.eval_features[j].segment_ids)
                 else:
                     features['input_ids:0'].append(
