--- conflicted
+++ resolved
@@ -258,10 +258,6 @@
             if name in not_extended_with_batch:
                 batched_shape = [shape[0]] + shape[1:]
             elif name == "text" and 'videobert' in self.model_info['model']:
-<<<<<<< HEAD
-=======
-                # the input of videobert
->>>>>>> 9fd3f4c2
                 batched_shape = [shape[0]] + shape[1:]
             else:
                 batched_shape = [shape[0] * self.batch_size] + shape[1:]
