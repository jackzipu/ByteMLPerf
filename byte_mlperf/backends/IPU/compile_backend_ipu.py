--- conflicted
+++ resolved
@@ -84,14 +84,6 @@
         model_path = os.path.abspath(configs["model_info"]["model_path"])
         onnx_path = pre_optimized_root / (model_name + ".onnx")
 
-<<<<<<< HEAD
-        if model_type != "onnx":
-            if onnx_path.exists():
-                if self.packrunner:
-                    self._update_pack_model(onnx_path, model_info)
-                else:
-                    model_info["model_path"] = onnx_path
-=======
         if not self.interact_info:
             self.interact_info = configs.get("interact_info", {})
             self.interact_info["clients"] = int(self.interact_info.get("clients", "1"))
@@ -107,7 +99,6 @@
         if model_type != "onnx":
             if onnx_path.exists():
                 self._update_pack_model(onnx_path, model_info)
->>>>>>> 1d701503
                 log.info("{} file exists, skip ONNX conversion".format(onnx_path.name))
             else:
                 # convert the model to onnx
@@ -280,11 +271,7 @@
         for name, shape in self.model_info["input_shape"].items():
             if name in not_extended_with_batch:
                 batched_shape = [shape[0]] + shape[1:]
-<<<<<<< HEAD
-            elif name == "text" and 'videobert' in self.model_info['model']:
-=======
             elif name == "text" and "videobert" in self.model_info["model"]:
->>>>>>> 1d701503
                 batched_shape = [shape[0]] + shape[1:]
             else:
                 batched_shape = [shape[0] * self.batch_size] + shape[1:]
@@ -339,11 +326,8 @@
 
     def _update_pack_model(self, input_model_path, model_info):
         """bert like model conversion for pack mode, update corresponded configs as well."""
-<<<<<<< HEAD
-=======
         if not self.packrunner:
             return
->>>>>>> 1d701503
         model = onnx.load(input_model_path)
 
         save_path = (
@@ -365,22 +349,12 @@
 
         if self.model_info["model"] == "roberta-torch-fp32":
             rm_node_names = [
-<<<<<<< HEAD
-                "Equal_8",
-                "Not_9",
-                "Cast_10",
-                "CumSum_12",
-                "Add_14",
-                "Mul_15",
-                "Cast_16",
-=======
                 "/model/roberta/embeddings/Equal",
                 "/model/roberta/embeddings/Not",
                 "/model/roberta/embeddings/Cast",
                 "/model/roberta/embeddings/CumSum",
                 "/model/roberta/embeddings/Mul",
                 "/model/roberta/embeddings/Cast_1",
->>>>>>> 1d701503
             ]
             rm_nodes = []
             for node in model.graph.node:
@@ -397,27 +371,11 @@
             model.graph.input.append(position_ids)
 
             for node in model.graph.node:
-<<<<<<< HEAD
-                if node.op_type == "Add" and node.name == "Add_18":
-=======
                 if node.op_type == "Add" and node.name == "/model/roberta/embeddings/Add":
->>>>>>> 1d701503
                     node.input[0] = position_ids.name
         elif self.model_info["model"] in ("bert-torch-fp32", "albert-torch-fp32"):
             # for packed bert, we need to export position_ids to model's input
             # step 1: remove unneed node
-<<<<<<< HEAD
-            rm_node_names = [
-                "Shape_7",
-                "Gather_9",
-                "Add_11",
-                "Unsqueeze_12",
-                "Slice_14",
-                "Constant_8",
-                "Constant_10",
-                "Constant_13",
-            ]
-=======
             model_name = "albert" if "albert" in input_model_path.name else "bert"
             rm_node_names = [
                 "/model/{0}/embeddings/Shape".format(model_name),
@@ -426,7 +384,6 @@
                 "/model/{0}/embeddings/Slice".format(model_name),
             ]
 
->>>>>>> 1d701503
             rm_nodes = []
             for node in model.graph.node:
                 if node.name in rm_node_names:
@@ -441,24 +398,6 @@
             position_ids = copy.deepcopy(model.graph.input[0])
             position_ids.name = "position_ids"
             model.graph.input.append(position_ids)
-<<<<<<< HEAD
-            # step 3: rename input.1 to token_type_ids.1
-            for i, input in enumerate(model.graph.input):
-                if input.name == "input.1":
-                    model.graph.input[i].name = "token_type_ids.1"
-                    break
-
-            for node in model.graph.node:
-                if node.op_type == "Gather" and node.name == "Gather_18":
-                    node.input[1] = position_ids.name
-                if node.op_type == "Gather" and node.name == "Gather_16":
-                    node.input[1] = "token_type_ids.1"
-
-        print("Save preprocessed model to {}".format(save_path))
-        onnx.save(model, save_path)
-
-        # return model_info
-=======
 
             for node in model.graph.node:
                 if (
@@ -469,5 +408,4 @@
                     node.input[1] = position_ids.name
 
         print("Save preprocessed model to {}".format(save_path))
-        onnx.save(model, save_path)
->>>>>>> 1d701503
+        onnx.save(model, save_path)