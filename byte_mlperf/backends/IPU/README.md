--- conflicted
+++ resolved
@@ -39,17 +39,6 @@
 
 # Models supported
 
-<<<<<<< HEAD
-| Model name |  Precision | QPS | Dataset | Metric name | Metric value |
-| ---- | ---- | ---- | ---- | ---- | ---- |
-| albert-torch-fp32 | FP16 | 2,938 | Open Squad 1.1 | F1 Score | 86.4353 |
-| bert-torch-fp32 | FP16 | 2,958 | Open Squad 1.1 | F1 Score | 85.07473 |
-| conformer-encoder-onnx-fp32 | FP16 | 8,372 | Fake Dataset | Mean Diff | 0.00161 |
-| resnet50-torch-fp32 | FP16 | 13,499 | Open Imagenet | Top-1 | 0.76963 |
-| roformer-tf-fp32 | FP16 | 2,520 | OPEN_CAIL2019 | Top-1 | 0.64323 |
-| videobert-onnx-fp32 | FP16 | 3125 | OPEN_CIFAR | Top-1 | 0.6169 |
-| widedeep-tf-fp32 | FP16 | 31,446,195 | Open Criteo Kaggle | Top-1 | 0.77392 |
-=======
 | Model name |  Precision | QPS | Dataset | Metric name | Metric value | report |
 | ---- | ---- | ---- | ---- | ---- | ---- | ---- |
 | albert-torch-fp32 | FP16 | 2,938 | Open Squad 1.1 | F1 Score | 86.4353 | [report](../../reports/IPU/albert-torch-fp32/) |
@@ -59,7 +48,6 @@
 | roformer-tf-fp32 | FP16 | 2,520 | OPEN_CAIL2019 | Top-1 | 0.64323 | [report](../../reports/IPU/roformer-tf-fp32/) |
 | videobert-onnx-fp32 | FP16 | 3,125 | OPEN_CIFAR | Top-1 | 0.6169 | [report](../../reports/IPU/videobert-onnx-fp32/) |
 | widedeep-tf-fp32 | FP16 | 31,446,195 | Open Criteo Kaggle | Top-1 | 0.77392 | [report](../../reports/IPU/widedeep-tf-fp32/) |
->>>>>>> 1d701503
 
 # How to run
 
