# Copyright 2023 Graphcore Ltd.
#
# Licensed under the Apache License, Version 2.0 (the "License");
# you may not use this file except in compliance with the License.
# You may obtain a copy of the License at
#
#     http://www.apache.org/licenses/LICENSE-2.0
#
# Unless required by applicable law or agreed to in writing, software
# distributed under the License is distributed on an "AS IS" BASIS,
# WITHOUT WARRANTIES OR CONDITIONS OF ANY KIND, either express or implied.
# See the License for the specific language governing permissions and
# limitations under the License.

import logging
import random
import threading as th
import time
from queue import Queue

import numpy as np
import torch
from poprt import runtime

from . import engine

log = logging.getLogger("engine_poprt")


class PopRT(engine.Engine):
<<<<<<< HEAD
    def __init__(self, popef_path, runtime_config):
        config = RuntimeConfig()
        # timeout in nanoseconds, which keep the same name as what it is in poprt, and then convert to ms
        config.timeout_ns = runtime_config.get("timeout_ns", 5000)
        self.model_runner = runtime.ModelRunner(popef_path, config)
=======
    def __init__(self, popef_path, config):
        self.runner = runtime.Runner(popef_path, config)
        self.packrunner = True if type(config) == runtime.PackRunnerConfig else False
>>>>>>> 9fd3f4c2

    def predict(self, feeds):
        input_descriptions = self.runner.get_model_inputs()
        for desc in input_descriptions:
            if isinstance(feeds[desc.name], list):
                feeds[desc.name] = np.array(
                    feeds[desc.name], dtype=desc.numpy_data_type()
                )
            elif isinstance(feeds[desc.name], np.ndarray):
                feeds[desc.name] = feeds[desc.name].astype(desc.numpy_data_type())
            elif isinstance(feeds[desc.name], torch.Tensor):
                feeds[desc.name] = (
                    feeds[desc.name].numpy().astype(desc.numpy_data_type())
                )
            else:
                raise TypeError(
                    "The feeds[value] must be list, np.ndarray or torch.Tensor"
                )

        # create the output numpy arrays
        output_descriptions = self.runner.get_model_outputs()
        results = {}
        for output_desc in output_descriptions:
            output_shape = output_desc.shape
            results[output_desc.name] = np.zeros(
                output_shape, dtype=output_desc.numpy_data_type()
            )

        if self.packrunner:
            feeds.pop("position_ids")
            fut = self.runner.executeAsync(dict(feeds), dict(results))
            fut.wait()
        else:
            self.runner.execute(feeds, results)
        return results

    def benchmark(self, clients, batch_size, iterations):
        input_view = runtime.InputMemoryView()
        input_descriptions = self.runner.get_model_inputs()
        output_descriptions = self.runner.get_model_outputs()
        inputs = {}
        outputs = {}
        for input_desc in input_descriptions:
            inputs[input_desc.name] = np.random.randn(*input_desc.shape).astype(
                input_desc.numpy_data_type()
            )
        for output_desc in output_descriptions:
            outputs[output_desc.name] = np.zeros(
                output_desc.shape, dtype=output_desc.numpy_data_type()
            )

        log.info("Warm up")
        for _ in range(5):
            self.runner.execute(inputs, outputs)
        log.info("Warm up completed, start the time counting")

        q = Queue()

        def perf_count(model_runner, iteration, input_view):
            durations = []
            for _ in range(iteration):
                start_time = time.time()
                self.runner.execute(inputs, outputs)
                end_time = time.time()
                durations.append((start_time, end_time))
            # remove the first and last 20
            if iteration > 40:
                durations = durations[20:-20]
            q.put(durations, timeout=10)

        thp = [
            th.Thread(target=perf_count, args=(self.runner, iterations, input_view))
            for _ in range(clients)
        ]
        for t in thp:
            t.start()
        for t in thp:
            t.join()

        durations_from_th = []
        while not q.empty():
            durations_from_th += q.get()
        max_timestamp = max(y for _, y in durations_from_th)
        min_timestamp = min(x for x, _ in durations_from_th)
        if iterations > 40:
            iterations -= 40  # iterations -40 as line 260
        qps = clients * batch_size * iterations / (max_timestamp - min_timestamp)
        times_range = [y - x for x, y in durations_from_th]

        times_range.sort()
        tail_latency = round(times_range[int(len(times_range) * 0.99)] * 1000, 2)
        avg_latency = round(sum(times_range) / len(times_range) * 1000, 2)

        log.info(
            "Batch size is {}, QPS: {}, Avg Latency:{}, Tail Latency:{}".format(
                batch_size, int(qps), avg_latency, tail_latency
            )
        )

        np_latency = np.array(times_range) * 1000.0
        log.info(
            f"====== Latency P50: {np.percentile(np_latency, 50)}, P90: {np.percentile(np_latency, 90)}, P99: {np.percentile(np_latency, 99)} ======"
        )

        return qps, avg_latency, tail_latency

    def benchmark_pack(self, pack_config, iterations):
        output_descriptions = self.runner.get_model_outputs()

        outputs = {}
        for output_desc in output_descriptions:
            shape = output_desc.shape
            shape[0] = 1
            outputs[output_desc.name] = np.zeros(
                shape, dtype=output_desc.numpy_data_type()
            )

        # average sequence length in squad is ~172
        avg_len = 172
        max_valid_seq = 384

        bs = pack_config.get("batch_size", 20)
        sample_num = iterations * bs
        input_len = np.random.normal(avg_len, avg_len, size=sample_num).astype(np.int32)
        input_len = np.clip(input_len, 1, max_valid_seq)

        datasets = []
        for s_len in input_len:
            sample = {}
            # set value to 1 does not affect the performance, where attention_mask in pack mode required to be set to 1
            for input_name in pack_config["input_names"]:
                sample[input_name] = np.ones(s_len).astype(np.int32)

            datasets.append(sample)

        # each client sent a single data, one pack batch can pack more than 2*bs of data
        clients = int(bs * 3.5)
        count_percent = 0.6

        q = Queue()

        def perf_count(model_runner, iteration):
            durations = []
            for i in range(sample_num):
                start_time = time.time()
                sample_idx = random.randint(0, sample_num-1)
                self.runner.execute(datasets[sample_idx], outputs)
                end_time = time.time()
                durations.append((start_time, end_time))
            # remove first and last example's time counter
            ignored_samples = int(sample_num * (1 - count_percent) / 2)
            durations = durations[ignored_samples:-ignored_samples]
            q.put(durations, timeout=10)

        thp = [
            th.Thread(target=perf_count, args=(self.runner, iterations))
            for _ in range(clients)
        ]
        for t in thp:
            t.start()
        for t in thp:
            t.join()

        durations_from_th = []
        while not q.empty():
            durations_from_th += q.get()
        max_timestamp = max(y for _, y in durations_from_th)
        min_timestamp = min(x for x, _ in durations_from_th)
        # iterations -40 as line 260
        qps = clients * (sample_num * count_percent) / (max_timestamp - min_timestamp)
        times_range = [y - x for x, y in durations_from_th]

        times_range.sort()
        tail_latency = round(times_range[int(len(times_range) * 0.99)] * 1000, 2)
        avg_latency = round(sum(times_range) / len(times_range) * 1000, 2)

        log.info(
            "Batch size is {}, QPS: {}, Avg Latency:{}, Tail Latency:{}".format(
                bs, int(qps), avg_latency, tail_latency
            )
        )

        np_latency = np.array(times_range) * 1000.0
        log.info(
            f"====== Latency P50: {np.percentile(np_latency, 50)}, P90: {np.percentile(np_latency, 90)}, P99: {np.percentile(np_latency, 99)} ======"
        )
        return qps, avg_latency, tail_latency<|MERGE_RESOLUTION|>--- conflicted
+++ resolved
@@ -28,17 +28,9 @@
 
 
 class PopRT(engine.Engine):
-<<<<<<< HEAD
-    def __init__(self, popef_path, runtime_config):
-        config = RuntimeConfig()
-        # timeout in nanoseconds, which keep the same name as what it is in poprt, and then convert to ms
-        config.timeout_ns = runtime_config.get("timeout_ns", 5000)
-        self.model_runner = runtime.ModelRunner(popef_path, config)
-=======
     def __init__(self, popef_path, config):
         self.runner = runtime.Runner(popef_path, config)
         self.packrunner = True if type(config) == runtime.PackRunnerConfig else False
->>>>>>> 9fd3f4c2
 
     def predict(self, feeds):
         input_descriptions = self.runner.get_model_inputs()
