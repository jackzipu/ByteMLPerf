# Copyright 2023 Graphcore Ltd.
#
# Licensed under the Apache License, Version 2.0 (the "License");
# you may not use this file except in compliance with the License.
# You may obtain a copy of the License at
#
#     http://www.apache.org/licenses/LICENSE-2.0
#
# Unless required by applicable law or agreed to in writing, software
# distributed under the License is distributed on an "AS IS" BASIS,
# WITHOUT WARRANTIES OR CONDITIONS OF ANY KIND, either express or implied.
# See the License for the specific language governing permissions and
# limitations under the License.

import logging
import os

import numpy as np
from poprt.runtime import PackAlgorithm, PackRunnerConfig, RuntimeConfig

from byte_mlperf.backends import runtime_backend

from . import engine_poprt

log = logging.getLogger("RuntimeBackendIPU")


class RuntimeBackendIPU(runtime_backend.RuntimeBackend):
    def __init__(self):
        super(RuntimeBackendIPU, self).__init__()
        self.hardware_type = "IPU"
        self.need_reload = False
        self.model_runtimes = []
        self.configs = None
        self.pack_config = None
        self.batch_size = -1
        self.pack_bs = -1
        self.packrunner = False
        self.engine = None
        self.runner_name = "POPRT"
        self.compiled_dir = (
            os.path.split(os.path.abspath(__file__))[0] + "/compiled_models"
        )

    def predict(self, feeds, test_benchmark=False):
        # apply samll adjustments to ipu results to align with cpu's
        self._input_adjustment(feeds)
        results = self.engine.predict(feeds)

        if "videobert" in self.workload["model"]:
            # open_cifar required outputs as: logits_per_image, logits_per_text
            return results["3034"], results["3035"]
        return results

    def _get_engine(self, batch_size):
        if not self.batch_size == batch_size:
            self.update_packrunner_info()
            self.batch_size = batch_size if not self.packrunner else 1

            interact_info = self.configs.get("interact_info", {})
            interact_info.get("runtime_options", {})

            is_pack = interact_info.get("pack_config", False)
            if not is_pack:
                config = RuntimeConfig()
            else:
                config = PackRunnerConfig()
                # set the time out to 0 since the test_accuracy.py does not support async: let the packing timeout in poprt asap
                assert interact_info.get(
                    "pack_config"
                ), "pack mode requires 'pack_config'"
                self.pack_config = interact_info["pack_config"]
                assert (
                    "dynamic_input_name" in self.pack_config
                ), "you must specify the name of the input who has dynamic length."
                assert (
                    "mask_name" in self.pack_config
                ), "you must specify the name of 'mask' input for pack runner."
                assert (
                    "input_names" in self.pack_config
                ), "you must specify all input names for pack runner for auto padding removal."

                mask_name = self.pack_config["mask_name"]
                config.dynamic_input_name = self.pack_config["dynamic_input_name"]
                config.enable_input_single_row_mode(mask_name)
                config.timeout_microseconds = self.pack_config.get(
                    "timeout_microseconds", 15000
                )
                # best performance mode
                config.algorithm = PackAlgorithm.first_fit
                config.max_valid_num = self.pack_config.get("max_pack_num", 40)
                # remove user provided padded zeros in pack runner
                config.enable_padding_remove_mode(
                    self.pack_config["mask_name"],
                    [n for n in self.pack_config["input_names"] if n != mask_name],
                )

            if self.runner_name == "POPRT":
<<<<<<< HEAD
=======
                if self.engine:
                    del self.engine
>>>>>>> 1d701503
                self.engine = engine_poprt.PopRT(self.popef_path, config)
            else:
                raise ValueError("engine_name must be POPRT")
        return self.engine

    def benchmark(self, dataloader):
        report = {}
        report["BS"] = self.batch_size
        interact_info = self.configs.get("interact_info", {})
        if self.packrunner:
            report["BS"] = self.pack_bs
            iterations = self.workload["iterations"]
            qps, avg_latency, tail_latency = self.engine.benchmark_pack(
                interact_info["pack_config"], iterations
            )

        else:
            iterations = self.workload["iterations"]
            clients = interact_info.get("clients", 1)

            qps, avg_latency, tail_latency = self.engine.benchmark(
                clients, self.batch_size, iterations
            )

        report["QPS"] = int(qps)
        report["AVG Latency"] = avg_latency
        report["P99 Latency"] = tail_latency

        return report

    def get_loaded_batch_size(self):
        # return self.workload['batch_sizes'][0]
        return self.batch_size

    def load(self, batch_size) -> None:
        self.update_packrunner_info()
        if self.packrunner:
            batch_size = self.pack_bs
        self.popef_path = os.path.join(
            self.compiled_dir,
            self.configs["model"],
            str(batch_size),
            "executable.popef",
        )
        self._get_engine(batch_size)

    def update_packrunner_info(self):
        interact_info = self.configs.get("interact_info", {})
        is_pack = interact_info.get("pack_config", False)
        if not is_pack:
            return
        pack_config = interact_info["pack_config"]
        if is_pack:
            self.packrunner = True
            self.pack_bs = pack_config["batch_size"]

    def _input_adjustment(self, inputs):
        # packing mode require "position_ids" for bert-like models
        if self.packrunner:
            seq_len = np.count_nonzero(inputs[self.pack_config["mask_name"]])
            if self.configs["model"] == "roberta-torch-fp32":
                inputs["position_ids"] = np.arange(seq_len, dtype=np.int32) + 1
            elif self.configs["model"] in ("albert-torch-fp32", "bert-torch-fp32"):
                inputs["position_ids"] = np.arange(seq_len, dtype=np.int32)<|MERGE_RESOLUTION|>--- conflicted
+++ resolved
@@ -96,11 +96,8 @@
                 )
 
             if self.runner_name == "POPRT":
-<<<<<<< HEAD
-=======
                 if self.engine:
                     del self.engine
->>>>>>> 1d701503
                 self.engine = engine_poprt.PopRT(self.popef_path, config)
             else:
                 raise ValueError("engine_name must be POPRT")
